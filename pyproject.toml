[project]
name = "shadow-scholar"
version = "0.4.0"
<<<<<<< HEAD
description = "A collection of utilities and demos from the Semantic Scholar Research Team"
=======
description = "🎓🕶️ A collection of utilities and demos from the Semantic Scholar Research Team 🕶️🎓"
>>>>>>> f65c1d16
authors = [
    {name = "Luca Soldaini", email = "lucas@allenai.org" }
]
license = {text = "Apache-2.0"}
readme = "README.md"
requires-python = ">=3.8"
dependencies = [
    "necessary>=0.4.1",
    "typing_extensions>=4.0.0",
    "platformdirs>=2.4.0",
    "cachetools>=4.2.4"
]
classifiers = [
    "Development Status :: 3 - Alpha",
    "Typing :: Typed",
]

[project.urls]
Homepage = "https://github.com/allenai/shadow-scholar"
Source = "https://github.com/allenai/shadow-scholar"
Tracker = "https://github.com/allenai/shadow-scholar/issues"

[project.optional-dependencies]
dev = [
    "black>=22.6.0",
    "isort>=5.10.1",
    "mypy>=0.971",
    "pytest>=5.2",
    "ipython>=8.4.0",
    "autopep8>=1.7.0",
    "flake8>=5.0",
    "ipdb>=0.13.0",
    "flake8-pyi>=22.8.1",
    "Flake8-pyproject>=1.1.0",
]

[project.scripts]
shadow = "shadow_scholar.cli:run"

[build-system]
build-backend = "setuptools.build_meta"
requires = [
    "setuptools >= 61.0.0",
    "wheel"
]

[tool.setuptools.packages.find]
where = ["src"]

[tool.setuptools.package-data]
shadow_scholar = ["py.typed"]

[tool.black]
line-length = 79
include = '\.pyi?$'
exclude = '''
(
      __pycache__
    | \.git
    | \.mypy_cache
    | \.pytest_cache
    | \.vscode
    | \.venv
    | \bdist\b
    | \bdoc\b
)
'''

[tool.isort]
profile = "black"
line_length = 79
multi_line_output = 3

[tool.autopep8]
max_line_length = 79
in-place = true
recursive = true
aggressive = 3

[tool.mypy]
python_version = 3.8
ignore_missing_imports = true
no_site_packages = true
allow_redefinition = false
warn_unused_configs = true
warn_unused_ignores = true
warn_no_return = true
warn_return_any = false
warn_unreachable = true
show_error_codes = true
pretty = true

[tool.mypy-tests]
strict_optional = false

[tool.flake8]
per-file-ignores = [
    '__init__.py:F401',
    '*.pyi:E302,E305',
    '*.py:E203'
]<|MERGE_RESOLUTION|>--- conflicted
+++ resolved
@@ -1,11 +1,7 @@
 [project]
 name = "shadow-scholar"
 version = "0.4.0"
-<<<<<<< HEAD
-description = "A collection of utilities and demos from the Semantic Scholar Research Team"
-=======
 description = "🎓🕶️ A collection of utilities and demos from the Semantic Scholar Research Team 🕶️🎓"
->>>>>>> f65c1d16
 authors = [
     {name = "Luca Soldaini", email = "lucas@allenai.org" }
 ]
